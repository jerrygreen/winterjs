--- conflicted
+++ resolved
@@ -62,11 +62,8 @@
 sha1 = "0.10.6"
 sha2 = "0.10.8"
 md5 = "0.7.0"
-<<<<<<< HEAD
+clap = { version = "4.4.7", features = ["derive", "env"] }
 strum = { version = "0.25.0", features = ["derive"] }
-=======
-clap = { version = "4.4.7", features = ["derive", "env"] }
->>>>>>> adc47085
 
 [patch.crates-io]
 tokio = { git = "https://github.com/wasix-org/tokio.git", branch = "epoll" }
