--- conflicted
+++ resolved
@@ -269,7 +269,7 @@
         rooted!(in(cx) let mut rval = UndefinedValue());
 
         let res =
-            runtime.evaluate_script(global.handle(), user_code, "test.js", 0, rval.handle_mut());
+            runtime.evaluate_script(global.handle(), user_code, "app.js", 0, rval.handle_mut());
 
         if !res.is_ok() {
             ErrorInfo::check_context(cx)?;
@@ -278,26 +278,6 @@
 
         let json = serde_json::to_string(&req)?;
 
-<<<<<<< HEAD
-    rooted!(in(cx) let mut rval = UndefinedValue());
-    let ok = unsafe {
-        JS_CallFunctionName(
-            cx,
-            global.handle().into(),
-            b"__wasmer_callFetchHandler\0".as_ptr() as *const _,
-            &args,
-            rval.handle_mut().into(),
-        )
-    };
-    ErrorInfo::check_context(cx)?;
-    if !ok {
-        bail!("unknown error occurred in request handler");
-    }
-
-    if !rval.handle().is_string() {
-        if !rval.handle().is_object() {
-            bail!("invalid response data - expected a string or object");
-=======
         rooted!(in(cx) let mut inval = UndefinedValue());
         unsafe {
             mozjs::conversions::ToJSValConvertible::to_jsval(&json, cx, inval.handle_mut());
@@ -318,7 +298,6 @@
         };
         if !ok {
             ErrorInfo::check_context(cx)?;
->>>>>>> 234bb70f
         }
 
         if !rval.handle().is_string() {
@@ -661,6 +640,15 @@
         let _info = err.downcast_ref::<ErrorInfo>().unwrap();
     }
 
+    pub async fn run_request_blocking(
+        user_code: &str,
+        req: RequestData,
+    ) -> Result<hyper::Response<hyper::Body>, anyhow::Error> {
+        let code = user_code.to_string();
+
+        tokio::task::spawn_blocking(move || run_request(&code, req)).await?
+    }
+
     #[tokio::test]
     async fn test_fetch_handler_basic_string_response() {
         let code = r#"
@@ -679,7 +667,7 @@
             body: b"hello".to_vec().into(),
         };
 
-        let res = run_request(code, req).unwrap();
+        let res = run_request_blocking(code, req).await.unwrap();
 
         assert_eq!(res.status().as_u16(), 200);
 
@@ -708,7 +696,7 @@
             body: b"hello".to_vec().into(),
         };
 
-        let res = run_request(code, req).unwrap();
+        let res = run_request_blocking(code, req).await.unwrap();
         assert_eq!(res.status().as_u16(), 200);
 
         let body = hyper::body::to_bytes(res.into_body()).await.unwrap();
@@ -741,7 +729,7 @@
             body: b"hello".to_vec().into(),
         };
 
-        let res = run_request(code, req).unwrap();
+        let res = run_request_blocking(code, req).await.unwrap();
         assert_eq!(res.status().as_u16(), 301);
 
         assert_eq!(
@@ -777,7 +765,7 @@
             body: b"hello".to_vec().into(),
         };
 
-        let res = run_request(code, req).unwrap();
+        let res = run_request_blocking(code, req).await.unwrap();
         assert_eq!(res.status().as_u16(), 200);
 
         let body = hyper::body::to_bytes(res.into_body()).await.unwrap();
@@ -804,7 +792,7 @@
             body: b"hello".to_vec().into(),
         };
 
-        let res = run_request(code, req).unwrap();
+        let res = run_request_blocking(code, req).await.unwrap();
         assert_eq!(res.status().as_u16(), 333);
 
         assert_eq!(
@@ -864,7 +852,7 @@
             body: b"input".to_vec().into(),
         };
 
-        let res = run_request(code, req).unwrap();
+        let res = run_request_blocking(code, req).await.unwrap();
         assert_eq!(res.status().as_u16(), 123);
 
         assert_eq!(
