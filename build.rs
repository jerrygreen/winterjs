use std::process::Command;

fn main() {
    // We want to let people install WinterJS from source, so we can't have
    // a dependency on TSC at all times. The assumption here is that whoever
    // updates TS sources for builtin modules will at least run WinterJS
    // once in debug mode, and the JS scripts will be updated and pushed.
    let profile = std::env::var("PROFILE").unwrap();
    if profile == "debug" {
        // let builtins_dir = std::env::current_dir().unwrap().join("src/builtins");

<<<<<<< HEAD
        // let dir = builtins_dir.join("internal_js_modules");
        // assert!(Command::new("npx")
        //     .arg("tsc")
        //     .current_dir(dir)
        //     .output()
        //     .unwrap()
        //     .status
        //     .success());

        // let dir = builtins_dir.join("js_globals");
        // assert!(Command::new("npx")
        //     .arg("tsc")
        //     .current_dir(dir)
        //     .output()
        //     .unwrap()
        //     .status
        //     .success());
=======
        let dir = builtins_dir.join("internal_js_modules");
        Command::new("npx")
            .arg("tsc")
            .current_dir(dir)
            .status()
            .unwrap();

        let dir = builtins_dir.join("js_globals");
        Command::new("npx")
            .arg("tsc")
            .current_dir(dir)
            .status()
            .unwrap();
>>>>>>> a61b6b35
    }
}<|MERGE_RESOLUTION|>--- conflicted
+++ resolved
@@ -9,25 +9,6 @@
     if profile == "debug" {
         // let builtins_dir = std::env::current_dir().unwrap().join("src/builtins");
 
-<<<<<<< HEAD
-        // let dir = builtins_dir.join("internal_js_modules");
-        // assert!(Command::new("npx")
-        //     .arg("tsc")
-        //     .current_dir(dir)
-        //     .output()
-        //     .unwrap()
-        //     .status
-        //     .success());
-
-        // let dir = builtins_dir.join("js_globals");
-        // assert!(Command::new("npx")
-        //     .arg("tsc")
-        //     .current_dir(dir)
-        //     .output()
-        //     .unwrap()
-        //     .status
-        //     .success());
-=======
         let dir = builtins_dir.join("internal_js_modules");
         Command::new("npx")
             .arg("tsc")
@@ -41,6 +22,5 @@
             .current_dir(dir)
             .status()
             .unwrap();
->>>>>>> a61b6b35
     }
 }